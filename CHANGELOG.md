--- conflicted
+++ resolved
@@ -5,11 +5,8 @@
 - Fixed missing map name from raw ADT export filenames.
 - Fixed missing bone data from OBJ exports with bone JSON exports enabled.
 - Improved blending on some character textures.
-<<<<<<< HEAD
 - Added option to blend the terrain textures from the exported alpha maps in the Blender add-on.
-=======
 - Fixed issue with alpha maps from early maps such as Emerald Dream being exported incorrectly.
->>>>>>> 739770e7
 
 0.1.59 (29-02-2024)
 - Initial support for exporting textured character models and their customizations to glTF. Some customizations are not yet supported.
